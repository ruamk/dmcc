{-# LANGUAGE BangPatterns #-}
{-# LANGUAGE CPP #-}
{-# LANGUAGE FlexibleContexts #-}
{-# LANGUAGE DeriveDataTypeable #-}
{-# LANGUAGE DoAndIfThenElse #-}
{-# LANGUAGE RankNTypes #-}
{-# LANGUAGE ScopedTypeVariables #-}
{-# LANGUAGE TupleSections #-}

{-|
DMCC session handling.
-}

module DMCC.Session
  ( Session (..)
  , startSession
  , stopSession
  , defaultSessionOptions

  , DMCCError (..)

  , DMCCHandle (..)
  , sendRequestSync
  , sendRequestAsync
  )

where

import           DMCC.Prelude

import           Control.Arrow ()

import qualified Data.Map.Strict as Map
import qualified Data.Set as Set
import qualified Data.IntMap.Strict as IntMap
import           Data.Text as T (empty)
import           Data.Typeable ()

import           System.IO.Streams ( InputStream
                                   , OutputStream
                                   , ReadTooShortException
                                   , write
                                   )
import qualified System.IO.Streams.SSL as SSLStreams

import qualified Network.HTTP.Client as HTTP
import           Network.Socket hiding (connect)
import           OpenSSL
import qualified OpenSSL.Session as SSL

import           DMCC.Types
import           DMCC.XML.Request (Request)
import qualified DMCC.XML.Request as Rq
import           DMCC.XML.Response (Response)
import qualified DMCC.XML.Response as Rs
import qualified DMCC.XML.Raw as Raw

import {-# SOURCE #-} DMCC.Agent


-- | Third element is a connection close action.
type ConnectionData = (InputStream ByteString, OutputStream ByteString, IO ())


-- | Low-level DMCC API plumbing.
data DMCCHandle = DMCCHandle
  { connection :: TMVar ConnectionData
  -- ^ AVAYA server socket streams and connection cleanup action.
  , dmccSession :: TMVar (Text, Int)
  -- ^ DMCC session ID and duration.
  , reconnect :: forall m
               . (MonadUnliftIO m, MonadLoggerIO m, MonadBaseControl IO m, MonadCatch m)
              => m ()
  -- ^ Reconnect to AVAYA server, changing socket streams, cleanup
  -- action and session.
  , pingThread :: ThreadId
  , readThread :: ThreadId
  -- ^ DMCC response reader thread.
  , procThread :: ThreadId
  -- ^ Response handler/synchronous requests worker thread.
  , invokeId :: TVar Int
  -- ^ Request/response counter.
  , syncResponses :: TVar (IntMap.IntMap (TMVar (Maybe Response)))
  , agentRequests :: TVar (IntMap.IntMap AgentId)
  -- ^ Keeps track of which request has has been issued by what agent
  -- (if there's one) until its response arrives.
  , sessionOptions :: SessionOptions
  }


-- | Library API session.
data Session = Session
  { protocolVersion :: Text
  , dmccHandle :: DMCCHandle
  , webHook :: Maybe (HTTP.Request, HTTP.Manager)
  -- ^ Web hook handler URL and manager.
  , agents :: TVar (Map.Map AgentId Agent)
  , agentLocks :: TVar (Set.Set AgentId)
  }


instance Show Session where
  show as = "Session{protocolVersion=" <> unpack (protocolVersion as) <> "}"


data LoopEvent
  = DMCCRsp Response
  | Timeout
  | ReadError
  deriving Show


data DMCCError = ApplicationSessionFailed
                 deriving (Show, Typeable)


instance Exception DMCCError


defaultSessionOptions :: SessionOptions
defaultSessionOptions = SessionOptions 1 120 24 5


startSession :: (MonadUnliftIO m, MonadLoggerIO m, MonadBaseControl IO m, MonadCatch m)
             => (String, PortNumber)
             -- ^ Host and port of AES server.
             -> Maybe FilePath
             -- ^ AES CA certificates directory for TLS.
             -> Text
             -- ^ DMCC API user.
             -> Text
             -- ^ DMCC API password.
             -> Maybe String
             -- ^ Web hook URL.
             -> SessionOptions
             -> m Session
startSession (host, port) caDir user pass whUrl sopts = do
  syncResponses <- newTVarIO IntMap.empty
  agentRequests <- newTVarIO IntMap.empty
  invoke <- newTVarIO 0

  -- When this is empty, I/O streams to the server are not ready.
  conn <- newEmptyTMVarIO
  -- When this is empty, DMCC session is not ready or is being
  -- recovered.
  sess <- newEmptyTMVarIO

  let
    -- Connect to the server, produce I/O streams and a cleanup action
    connect :: (MonadUnliftIO m, MonadBase IO m, MonadLoggerIO m, MonadCatch m) => m ConnectionData
    connect = connect1 (connectionRetryAttempts sopts)
      where
        connectExHandler
          :: (Exception e, Show e, MonadUnliftIO m, MonadLoggerIO m, MonadBase IO m, MonadCatch m)
          => Int -> e -> m ConnectionData
        connectExHandler attempts e = do
          logErrorN $ "Connection failed: " <> tshow e
          if attempts > 0
             then threadDelay (connectionRetryDelay sopts * 1000000) >> connect1 (attempts - 1)
             else throwIO e
        connect1 attempts =
          handleNetwork (connectExHandler attempts) $
          liftIO $ withOpenSSL $ do
              sslCtx <- SSL.context
              SSL.contextSetDefaultCiphers sslCtx
              SSL.contextSetVerificationMode sslCtx $
<<<<<<< HEAD
                SSL.VerifyNone
              maybe (return ()) (SSL.contextSetCADirectory sslCtx) caDir
=======
                SSL.VerifyPeer True True Nothing
              maybe (pure ()) (SSL.contextSetCADirectory sslCtx) caDir
>>>>>>> d9d01aba
              (is, os, ssl) <- SSLStreams.connect sslCtx host port
              let cl = do
                    SSL.shutdown ssl SSL.Unidirectional
                    maybe (pure ()) close $ SSL.sslSocket ssl
              pure (is, os, cl)

    -- Start new DMCC session
    startDMCCSession :: (MonadUnliftIO m, MonadLoggerIO m, MonadBaseControl IO m, MonadCatch m)
                     => Maybe Text
                     -- ^ Previous session ID (we attempt to recover
                     -- when this is given).
                     -> m ((Text, Int), Text)
    startDMCCSession old = do
      let
        sendReq =
          sendRequestSyncRaw
          conn
          reconnect
          invoke
          syncResponses
          Nothing
        startReq sid =
          sendReq
          Rq.StartApplicationSession
          { applicationId = ""
          , requestedProtocolVersion = Rq.DMCC_6_2
          , userName = user
          , password = pass
          , sessionCleanupDelay = sessionDuration sopts
          , sessionID = fromMaybe T.empty sid
          , requestedSessionDuration = sessionDuration sopts
          }
        -- Start a session monitor to enable TransferMonitorObjects
        -- feature
        sessionMonitorReq proto =
          sendReq
          Rq.MonitorStart
          { acceptedProtocol = proto
          , monitorRq = Rq.Session
          }
      startRsp <- startReq old
      case (startRsp, old) of
        (Just Rs.StartApplicationSessionPosResponse{..}, _) -> do
          _ <- sessionMonitorReq actualProtocolVersion
          pure ((sessionID, actualSessionDuration), actualProtocolVersion)
        (Just Rs.StartApplicationSessionNegResponse, Just oldID) -> do
          -- The old session has expired, start from scratch
          startRsp' <- startReq Nothing
          case startRsp' of
            Just Rs.StartApplicationSessionPosResponse{..} -> do
              _ <- sessionMonitorReq actualProtocolVersion
              -- Transfer MonitorObjects from old session
              sendRequestAsyncRaw
                conn
                reconnect
                invoke
                Nothing
                Rq.TransferMonitorObjects
                { fromSessionID = oldID
                , toSessionID = sessionID
                , acceptedProtocol = actualProtocolVersion
                }
              pure ((sessionID, actualSessionDuration), actualProtocolVersion)
            _ -> throwIO ApplicationSessionFailed
        _ -> throwIO ApplicationSessionFailed

    -- Restart I/O and DMCC session. This routine returns when new I/O
    -- streams become available (starting DMCC session requires
    -- response reader thread to be functional).
    reconnect :: (MonadUnliftIO m, MonadBaseControl IO m, MonadLoggerIO m, MonadCatch m) => m ()
    reconnect = do
      logWarnN "Attempting reconnection"
      -- Only one reconnection at a time
      (oldId, cl) <- atomically $ do
        (oldId, _) <- takeTMVar sess
        (_, _, cl) <- takeTMVar conn
        pure (oldId, cl)
      -- Fail all pending synchronous requests
      atomically $ do
        srs <- readTVar syncResponses
        mapM_ (`putTMVar` Nothing) $ IntMap.elems srs
        writeTVar syncResponses IntMap.empty
      handle
        (\(e :: IOException) -> logErrorN $ "Failed to close old connection: " <> tshow e) $
        liftIO cl
      -- We do not change the protocol version during session recovery
      connect >>= atomically . putTMVar conn
      logWarnN "Connection re-established"
      let
        shdl (Right ()) = pure ()
        shdl (Left e) = throwIO e
      -- Fork new thread for DMCC session initialization. This is
      -- because 'reconnect' needs to return for response reader
      -- thread to start working again (which is required for DMCC
      -- session start).
      void $ flip forkFinally shdl $ do
        (newSession, _) <- startDMCCSession (Just oldId)
        atomically $ putTMVar sess newSession

  -- Read DMCC responses from socket
  msgChan <- newTChanIO
  let readExHandler e = do
        logErrorN $ "Read error: " <> tshow e
        reconnect
  readThread <-
    forkIO $ forever $ do
      (istream, _, _) <- atomically $ readTMVar conn
      handleNetwork readExHandler $
        Raw.readResponse istream >>=
        atomically . writeTChan msgChan . first DMCCRsp

  agents <- newTVarIO Map.empty

  -- Process parsed messages
  procThread <- forkIO $ forever $ do
    (msg, invokeId) <- atomically $ readTChan msgChan
    -- TODO Check agent locks?
    ags <- readTVarIO agents
    case msg of
      DMCCRsp rsp -> do
        -- Return response if the request was synchronous
        sync' <- atomically $ do
          srs <- readTVar syncResponses
          modifyTVar' syncResponses (IntMap.delete invokeId)
          pure $ IntMap.lookup invokeId srs
        case sync' of
          Just sync -> void $ atomically $ tryPutTMVar sync $ Just rsp
          Nothing -> pure ()
        -- Redirect events and request errors to matching agent
        ag' <- case rsp of
                 Rs.EventResponse monId _ ->
                   pure $ find (\a -> monId == monitorId a) $ Map.elems ags
                 Rs.CSTAErrorCodeResponse _ -> do
                   aid <- atomically $ do
                     ars <- readTVar agentRequests
                     modifyTVar' agentRequests (IntMap.delete invokeId)
                     pure $ IntMap.lookup invokeId ars
                   pure $ (`Map.lookup` ags) =<< aid
                 _ -> pure Nothing
        case ag' of
          Just ag -> atomically $ writeTChan (rspChan ag) rsp
          -- Error/event received for an unknown agent?
          Nothing -> pure ()
      _ -> pure ()

  -- Keep the session alive
  pingThread <- forkIO $ forever $ do
    -- Do not send a keep-alive message if the session is not ready
    (sid, duration) <- atomically $ readTMVar sess
    sendRequestAsyncRaw conn reconnect invoke Nothing
      Rq.ResetApplicationSessionTimer
      { sessionId = sid
      , requestedSessionDuration = duration
      }
    threadDelay $ duration * 500 * 1000

  let h = DMCCHandle
          conn
          sess
          reconnect
          pingThread
          readThread
          procThread
          invoke
          syncResponses
          agentRequests
          sopts

  -- Start the session
  connect >>= atomically . putTMVar conn
  (newSession, actualProtocolVersion) <- startDMCCSession Nothing
  atomically $ putTMVar sess newSession

  wh <- case whUrl of
          Just url -> do
            mgr <- liftIO $ HTTP.newManager HTTP.defaultManagerSettings
            req <- HTTP.parseUrlThrow url
            pure $ Just (req, mgr)
          Nothing -> pure Nothing

  agLocks <- newTVarIO Set.empty

  pure $
    Session
    actualProtocolVersion
    h
    wh
    agents
    agLocks


-- | TODO Agent releasing notice
stopSession :: (MonadUnliftIO m, MonadLoggerIO m, MonadBaseControl IO m, MonadCatch m)
            => Session -> m ()
stopSession as@Session{..} = do
  -- Release all agents
  ags <- readTVarIO agents
  (s, _) <- atomically $ readTMVar $ dmccSession dmccHandle
  forM_ (keys ags) $ releaseAgent . \aid -> AgentHandle (aid, as)

  sendRequestAsync dmccHandle Nothing Rq.StopApplicationSession{sessionID = s}

  -- TOOD Use async/throwTo instead
  killThread $ pingThread dmccHandle
  killThread $ procThread dmccHandle
  killThread $ readThread dmccHandle
  (_, ostream, cleanup) <- atomically $ readTMVar $ connection dmccHandle
  liftIO $ do
    write Nothing ostream
    cleanup


-- | Send a request and block until the response arrives or a write
-- exception occurs. No request is sent until a connection and an
-- application session become available. Write exceptions cause a
-- reconnection and a session restart, Nothing is returned in this
-- case.
--
-- This must not be used to for session setup as this requires an
-- active DMCC application session!
--
-- Write errors are made explicit here because 'sendRequestSync' is
-- called from multiple locations, making it tedious to install the
-- reconnection handler everywhere.
sendRequestSync :: (MonadUnliftIO m, MonadLoggerIO m, MonadBaseControl IO m, MonadCatch m)
                => DMCCHandle
                -> Maybe AgentId
                -- ^ Push erroneous responses to this agent's event
                -- processor.
                --
                -- TODO Disallow unknown agents on type level (use
                -- AgentHandle).
                -> Request
                -> m (Maybe Response)
sendRequestSync DMCCHandle{..} aid rq = do
  void $ atomically $ readTMVar dmccSession
  sendRequestSyncRaw
    connection
    reconnect
    invokeId
    syncResponses
    ((agentRequests, ) <$> aid)
    rq


sendRequestSyncRaw :: (MonadUnliftIO m, MonadLoggerIO m, MonadBaseControl IO m, MonadCatch m)
                   => TMVar ConnectionData
                   -- ^ Block until this connection becomes available.
                   -> m ()
                   -- ^ Reconnection action.
                   -> TVar Int
                   -> TVar (IntMap.IntMap (TMVar (Maybe Response)))
                   -- ^ Synchronous response storage.
                   -> Maybe (TVar (IntMap.IntMap AgentId), AgentId)
                   -- ^ Agent requests map and target agent id. When
                   -- provided, CSTAErrorCode response will be
                   -- directed to that agent's event processor.
                   -> Request
                   -> m (Maybe Response)
sendRequestSyncRaw connection re invoke srs ar !rq = do
  (ix, var, c@(_, ostream, _)) <- atomically $ do
    modifyTVar' invoke $ (`mod` 9999) . (+1)
    ix <- readTVar invoke
    var <- newEmptyTMVar
    modifyTVar' srs (IntMap.insert ix var)
    case ar of
      Just (ars, a) -> modifyTVar' ars (IntMap.insert ix a)
      Nothing -> pure ()
    c <- takeTMVar connection
    pure (ix, var, c)
  let
    srHandler e = do
      logErrorN $ "Write error: " <> tshow e
      atomically $ do
        putTMVar connection c
        putTMVar var Nothing
        modifyTVar' srs $ IntMap.delete ix
        case ar of
          Just (ars, _) -> modifyTVar' ars (IntMap.delete ix)
          Nothing -> pure ()
      re
  handleNetwork srHandler $ Raw.sendRequest ostream ix rq
  -- Release the connection at once and wait for response in a
  -- separate transaction.
  atomically $ putTMVar connection c
  atomically $ takeTMVar var


-- | Like 'sendRequestAsync', but do not wait for a result.
sendRequestAsync :: (MonadUnliftIO m, MonadLoggerIO m, MonadBaseControl IO m, MonadCatch m)
                 => DMCCHandle
                 -> Maybe AgentId
                 -- ^ Push erroneous responses to this agent's event
                 -- processor.
                 -> Request
                 -> m ()
sendRequestAsync DMCCHandle{..} aid rq = do
  _ <- atomically $ readTMVar dmccSession
  sendRequestAsyncRaw
    connection
    reconnect
    invokeId
    ((agentRequests, ) <$> aid)
    rq


sendRequestAsyncRaw :: (MonadUnliftIO m, MonadLoggerIO m, MonadCatch m)
                    => TMVar ConnectionData
                    -- ^ Block until this connection becomes available.
                    -> m ()
                    -- ^ Reconnection action.
                    -> TVar Int
                    -> Maybe (TVar (IntMap.IntMap AgentId), AgentId)
                    -> Request
                    -> m ()
sendRequestAsyncRaw connection re invoke ar !rq = do
  (ix, c@(_, ostream, _)) <- atomically $ do
    modifyTVar' invoke $ (`mod` 9999) . (+1)
    ix <- readTVar invoke
    case ar of
      Just (ars, a) -> modifyTVar' ars (IntMap.insert ix a)
      Nothing -> pure ()
    c <- takeTMVar connection
    pure (ix, c)
  let
    srHandler e = do
      logErrorN $ "Write error: " <> tshow e
      atomically $ do
        putTMVar connection c
        case ar of
          Just (ars, _) -> modifyTVar' ars (IntMap.delete ix)
          Nothing -> pure ()
      re
  handleNetwork srHandler $ Raw.sendRequest ostream ix rq
  atomically $ putTMVar connection c


-- | Handle network-related errors we know of.
handleNetwork :: forall a m. (MonadUnliftIO m, MonadLoggerIO m, MonadCatch m)
              => (forall e. (Exception e, Show e) => (e -> m a))
              -- ^ Exception handler.
              -> m a
              -> m a
handleNetwork handler action = action `catches`
  [ Handler (\(e :: ReadTooShortException) -> handler e)
  , Handler (\(e :: IOException) -> handler e)
  , Handler (\(e :: SSL.ConnectionAbruptlyTerminated) -> handler e)
  , Handler (\(e :: SSL.ProtocolError) -> handler e)
  ]<|MERGE_RESOLUTION|>--- conflicted
+++ resolved
@@ -164,13 +164,8 @@
               sslCtx <- SSL.context
               SSL.contextSetDefaultCiphers sslCtx
               SSL.contextSetVerificationMode sslCtx $
-<<<<<<< HEAD
                 SSL.VerifyNone
-              maybe (return ()) (SSL.contextSetCADirectory sslCtx) caDir
-=======
-                SSL.VerifyPeer True True Nothing
               maybe (pure ()) (SSL.contextSetCADirectory sslCtx) caDir
->>>>>>> d9d01aba
               (is, os, ssl) <- SSLStreams.connect sslCtx host port
               let cl = do
                     SSL.shutdown ssl SSL.Unidirectional
